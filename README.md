--- conflicted
+++ resolved
@@ -647,119 +647,4 @@
 2. Avoid duplicating existing functionality; utilize services and stores.
 3. Use proper TypeScript types for all data structures.
 4. Document new components, services, functions, and complex logic.
-5. Test changes thoroughly, considering edge cases.
-<<<<<<< HEAD
-
-=======
->>>>>>> 6b38bf3a
-## Setup Guide
-
-This guide covers setting up the Paynless Framework using automated tools like Bolt/Lovable or manually.
-
-### 1. Fork on GitHub
-1.  Visit the [Subscription](/subscription) page (or contact the admin) to get access to the Paynless Framework Github Organization team.
-2.  Open the Github Organization page for Paynless Framework.
-3.  Click the "Fork" button in the top-right corner.
-4.  Choose your GitHub account to create the fork under.
-
-### 2. Load into Bolt or Lovable
-*   **Using [Bolt.new](https://bolt.new):**
-    *   Go to `bolt.new/~/[YOUR GITHUB ROUTE without https://]` (replace with your forked repo path).
-    *   Click "Connect to Supabase" and follow the authentication flow.
-    *   Click "Deploy" and follow the Netlify deployment flow.
-    *   To save progress: Click "Export" then "Download", open the .zip locally, sync changes to your GitHub fork, then reopen the bolt.new URL.
-    *   Your project is deployed on Netlify via Bolt!
-*   **Using [Lovable.dev](https://lovable.dev):**
-    *   Start an empty project.
-    *   Click "Sync your project to github" and connect your forked repository.
-    *   Click "Connect to Supabase" and follow the authentication flow.
-    *   Click "Publish" and follow the Netlify deployment flow.
-    *   Your project is deployed on Netlify via Lovable!
-
-*Note: Using Bolt or Lovable often handles Supabase/Netlify connection and initial deployment for you, simplifying the manual steps below.*
-
-### 3. Setup Your Project Manually
-
-#### 3a. Connect to Supabase
-1.  Sign in to your [Supabase](https://supabase.com/) account.
-2.  Create a new project or use an existing one.
-3.  Navigate to your Project Settings > Integrations > GitHub.
-4.  Follow the instructions to connect your GitHub account and select your forked repository.
-5.  Ensure you set up the required environment variables in your Supabase project settings (refer to `.env.example` in the repository for the list, e.g., `STRIPE_SECRET_KEY`). Supabase might automatically detect some during the GitHub connection process.
-6.  Run the database migrations from the `supabase/migrations` folder using the Supabase CLI or dashboard SQL editor to set up your schema.
-7.  **How to Set up Supabase CLI and Deploy:**
-    *   Install the Supabase CLI globally: `npm install -g supabase`
-    *   Log in to the CLI: `supabase login`
-    *   Link your local project to your Supabase project: `supabase link --project-ref <your-project-ref> --password <your-database-password>`
-        (Find your project ref in your Supabase dashboard URL).
-    *   Push local database changes (like migrations) to your Supabase project: `supabase db push`
-    *   Deploy all Edge Functions: `supabase functions deploy --no-verify-jwt`
-        *   The `--no-verify-jwt` flag is important here because functions like `login` and `register` need to be accessed without a pre-existing user JWT.
-        *   Alternatively, deploy functions individually, using the flag only for public ones:
-            *   `supabase functions deploy login --no-verify-jwt`
-            *   `supabase functions deploy register --no-verify-jwt`
-            *   `supabase functions deploy <function_name>` (for others)
-
-#### 3b. Connect to Netlify (for Web App)
-1.  Sign in to your [Netlify](https://netlify.com/) account.
-2.  Click "Add new site" > "Import an existing project".
-3.  Connect to GitHub and authorize Netlify.
-4.  Select your forked Paynless Framework repository.
-5.  Configure the build settings:
-    *   Base directory: `/` (or leave blank if using `netlify.toml`)
-    *   Build command: `pnpm install && pnpm -r clean && tsc -b packages/api-client packages/store --verbose && pnpm --filter @paynless/web build` (or use `netlify.toml`)
-    *   Publish directory: `apps/web/dist` (or use `netlify.toml`)
-6.  Add required environment variables (like `VITE_SUPABASE_URL`, `VITE_SUPABASE_ANON_KEY`) under Site settings > Build & deploy > Environment.
-7.  **Add Redirect for Client-Side Routing:** To ensure direct links or refreshes work correctly with React Router, create a file named `_redirects` in the `apps/web/public` directory with the following content:
-    ```
-    /*    /index.html    200
-    ```
-    Alternatively, add the equivalent rule to a `netlify.toml` file in your repository root (Recommended).
-8.  Deploy the site.
-
-### 4. Set Up Stripe Products & Webhooks
-1.  In your [Stripe](https://stripe.com/) dashboard, create Products and corresponding Prices that match the plans you want to offer.
-2.  Set up a Stripe Webhook endpoint:
-    *   Go to Developers > Webhooks > Add endpoint.
-    *   The endpoint URL should be your deployed Supabase function URL for the webhook handler: `<your-supabase-project-url>/functions/v1/stripe-webhook`
-    *   Select the events to listen for. Essential events include:
-        *   `checkout.session.completed`
-        *   `invoice.paid`
-        *   `invoice.payment_failed`
-        *   `customer.subscription.updated`
-        *   `customer.subscription.deleted`
-3.  After creating the webhook, copy the Webhook Signing Secret.
-4.  Add this secret as an environment variable named `STRIPE_WEBHOOK_SECRET` to your Supabase project (in the `.env` file for local development via `supabase start`, and in the Supabase Dashboard under Project Settings > Functions for deployed functions).
-
-### 5. Set Up OpenAI API Key
-1.  If you plan to use the AI Chat features, you'll need an API key from OpenAI (or another supported provider).
-2.  Visit [OpenAI](https://openai.com/) and create an account or sign in.
-3.  Navigate to the API Keys section of your OpenAI account settings.
-4.  Create a new secret key.
-5.  Add this key as an environment variable named `OPENAI_API_KEY`:
-    *   For local development: Add it to your root `.env` file (and optionally sync to `supabase/.env.local` using the sync script).
-    *   For deployed functions: Add it to your Supabase Project Settings > Functions > Secrets.
-6.  Other AI providers (like Anthropic, Gemini) will require similar steps with their respective keys (e.g., `ANTHROPIC_API_KEY`).
-
-### 6. Load into Your Dev Environment
-*   **Using [Bolt.new](https://bolt.new):**
-    *   Visit [bolt.new](https://bolt.new).
-    *   Paste the URL of your forked GitHub repository.
-    *   Bolt should clone the repository and set up a development environment.
-*   **Using [Lovable.dev](https://lovable.dev):**
-    *   Sign in to [lovable.dev](https://lovable.dev).
-    *   Connect your GitHub account if you haven't already.
-    *   Import your forked repository into Lovable.
-*   **Using [Cursor](https://cursor.sh) or Local Dev:**
-    *   Ensure you have Git and Node.js (with pnpm) installed.
-    *   Clone your forked repository to your local machine (`git clone <your-fork-url>`).
-    *   Open the cloned repository folder in your preferred editor (like Cursor).
-    *   Install dependencies: Run `pnpm install` in the integrated terminal at the project root.
-    *   Copy `.env.example` to `.env` (at the root) and fill in your Supabase/Stripe keys.
-    *   (Optional) Sync env vars to `supabase/.env.local` by running: `node supabase/functions/tools/sync-envs.js`
-    *   Start the local Supabase stack: `supabase start`
-    *   Apply migrations: `supabase db reset` (if first time) or `supabase migration up`
-    *   Deploy functions locally: `supabase functions deploy --no-verify-jwt`
-    *   Start the web app dev server: `pnpm --filter web dev`
-
----\nCongratulations, you now have a working app with user auth, profiles, database, and subscriptions ready to go!\n\n+5. Test changes thoroughly, considering edge cases.