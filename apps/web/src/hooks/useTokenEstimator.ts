import { useState, useEffect, useRef } from 'react';
import { useAiStore } from '../../../../packages/store/src/aiStore';
import { useAuthStore } from '../../../../packages/store/src/authStore';
import { ChatMessage, AiModelExtendedConfig, Messages, SystemPrompt } from '@paynless/types'; // Assuming @paynless/types resolves to packages/types/src
import { api } from '@paynless/api';

export const useTokenEstimator = (textInput: string): { estimatedTokens: number; isLoading: boolean } => {
  const {
    currentChatId,
    messagesByChatId,
    selectedMessagesMap,
    selectedProviderId,
    availableProviders,
    selectedPromptId,
    availablePrompts,
  } = useAiStore(
    (state) => ({
      currentChatId: state.currentChatId,
      messagesByChatId: state.messagesByChatId,
      selectedMessagesMap: state.selectedMessagesMap,
      selectedProviderId: state.selectedProviderId,
      availableProviders: state.availableProviders,
      selectedPromptId: state.selectedPromptId,
      availablePrompts: state.availablePrompts,
    }),
  );

  const [estimatedTokens, setEstimatedTokens] = useState<number>(0);
  const [isLoading, setIsLoading] = useState<boolean>(false);
  const [debouncedTextInput, setDebouncedTextInput] = useState<string>(textInput);
  const debounceTimeoutRef = useRef<NodeJS.Timeout | null>(null);

  // Debounce the textInput with 500ms delay
  useEffect(() => {
    if (debounceTimeoutRef.current) {
      clearTimeout(debounceTimeoutRef.current);
    }

    debounceTimeoutRef.current = setTimeout(() => {
      setDebouncedTextInput(textInput);
    }, 500);

    return () => {
      if (debounceTimeoutRef.current) {
        clearTimeout(debounceTimeoutRef.current);
      }
    };
  }, [textInput]);

  useEffect(() => {
    const estimateTokensAsync = async (): Promise<void> => {
      if (!selectedProviderId) {
        setEstimatedTokens(0);
        return;
      }

      setIsLoading(true);

      const selectedProvider = availableProviders.find(p => p.id === selectedProviderId);
      if (!selectedProvider || !selectedProvider.config) {
        console.warn('useTokenEstimator: Selected provider or its config is missing.');
        setEstimatedTokens(0);
        setIsLoading(false);
        return;
      }
      const modelConfig: AiModelExtendedConfig = selectedProvider.config as unknown as AiModelExtendedConfig;

      // Find the selected system prompt content
      let systemPromptContent: string | null = null;
      if (selectedPromptId && selectedPromptId !== '__none__') {
        const prompt: SystemPrompt | undefined = availablePrompts.find((p: SystemPrompt) => p.id === selectedPromptId);
        if (prompt) {
          systemPromptContent = prompt.prompt_text;
        }
      }

      let historyMessages: ChatMessage[] = [];
      if (currentChatId) {
        const messagesForCurrentChat: ChatMessage[] = messagesByChatId[currentChatId] || [];
        const selectionsForCurrentChat: { [messageId: string]: boolean } = selectedMessagesMap[currentChatId] || {};
        historyMessages = messagesForCurrentChat
          .filter(message => selectionsForCurrentChat[message.id])
          .sort((a, b) => new Date(a.created_at).getTime() - new Date(b.created_at).getTime());
      }

      // Prepare input for API token estimation
      let inputForEstimator: string | Messages[];

      if (
        modelConfig.tokenization_strategy?.type === 'tiktoken' &&
        modelConfig.tokenization_strategy?.is_chatml_model
      ) {
        const messages: Messages[] = [];
        if (systemPromptContent) {
          messages.push({ role: 'system', content: systemPromptContent });
        }
        historyMessages.forEach(msg => {
          messages.push({
            role: msg.role as 'user' | 'assistant' | 'system',
            content: msg.content,
          });
        });
<<<<<<< HEAD
        if (textInput.trim()) {
          messages.push({ role: 'user', content: textInput });
=======
        if (debouncedTextInput.trim()) {
          messagesForTokenCounting.push({ role: 'user', content: debouncedTextInput });
>>>>>>> 27052320
        }
        inputForEstimator = messages;
        if (inputForEstimator.length === 0) {
          setEstimatedTokens(0);
          setIsLoading(false);
          return;
        }
      } else {
        // For non-ChatML tiktoken or rough_char_count, combine into a single string.
        let combinedText: string = systemPromptContent ? systemPromptContent + '\n' : '';
        combinedText += historyMessages.map(msg => msg.content).join('\n');
        if (debouncedTextInput.trim()) {
          combinedText = combinedText.trim() ? combinedText.trim() + '\n' + debouncedTextInput : debouncedTextInput;
        }
        inputForEstimator = combinedText.trim();
        if (!inputForEstimator) {
          setEstimatedTokens(0);
          setIsLoading(false);
          return;
        }
      }

      try {
        const token = useAuthStore.getState().session?.access_token;
        if (!token) {
          console.warn('useTokenEstimator: No authentication token available, falling back to rough estimate');
          const fallbackText: string = typeof inputForEstimator === 'string' 
            ? inputForEstimator 
            : (inputForEstimator as Messages[]).map(m => m.content || '').join('\n');
          setEstimatedTokens(Math.ceil(fallbackText.length / 4));
          setIsLoading(false);
          return;
        }
        
        const response = await api.ai().estimateTokens({ textOrMessages: inputForEstimator, modelConfig }, token);
        if (response.error || !response.data) {
          console.warn('useTokenEstimator: API error, falling back to rough estimate:', response.error?.message);
          // Fallback strategy: very rough estimate
          const fallbackText: string = typeof inputForEstimator === 'string' 
            ? inputForEstimator 
            : (inputForEstimator as Messages[]).map(m => m.content || '').join('\n');
          setEstimatedTokens(Math.ceil(fallbackText.length / 4));
        } else {
          setEstimatedTokens(response.data.estimatedTokens);
        }
      } catch (error) {
        console.error('Error estimating tokens in useTokenEstimator:', error);
        // Fallback strategy: very rough estimate
        const fallbackText: string = typeof inputForEstimator === 'string' 
          ? inputForEstimator 
          : (inputForEstimator as Messages[]).map(m => m.content || '').join('\n');
        setEstimatedTokens(Math.ceil(fallbackText.length / 4));
      } finally {
        setIsLoading(false);
      }
    };

    estimateTokensAsync();
  }, [debouncedTextInput, currentChatId, messagesByChatId, selectedMessagesMap, selectedProviderId, availableProviders, selectedPromptId, availablePrompts]);

  return { estimatedTokens, isLoading };
};<|MERGE_RESOLUTION|>--- conflicted
+++ resolved
@@ -100,13 +100,8 @@
             content: msg.content,
           });
         });
-<<<<<<< HEAD
-        if (textInput.trim()) {
-          messages.push({ role: 'user', content: textInput });
-=======
         if (debouncedTextInput.trim()) {
-          messagesForTokenCounting.push({ role: 'user', content: debouncedTextInput });
->>>>>>> 27052320
+          messages.push({ role: 'user', content: debouncedTextInput });
         }
         inputForEstimator = messages;
         if (inputForEstimator.length === 0) {
