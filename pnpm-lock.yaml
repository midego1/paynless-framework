--- conflicted
+++ resolved
@@ -8844,11 +8844,7 @@
 
   '@types/ws@8.18.1':
     dependencies:
-<<<<<<< HEAD
-      '@types/node': 20.17.46
-=======
       '@types/node': 22.14.0
->>>>>>> 4a742ebf
 
   '@typescript-eslint/eslint-plugin@7.18.0(@typescript-eslint/parser@7.18.0(eslint@8.57.1)(typescript@5.8.3))(eslint@8.57.1)(typescript@5.8.3)':
     dependencies:
@@ -8986,11 +8982,7 @@
       pathe: 1.1.2
       picocolors: 1.1.1
       sirv: 2.0.4
-<<<<<<< HEAD
-      vitest: 1.6.1(@types/node@22.15.17)(@vitest/ui@1.6.1)(jsdom@24.1.3)
-=======
       vitest: 1.6.1(@types/node@22.14.0)(@vitest/ui@1.6.1)(jsdom@26.0.0)
->>>>>>> 4a742ebf
 
   '@vitest/utils@1.6.1':
     dependencies:
